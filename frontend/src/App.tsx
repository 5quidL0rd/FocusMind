import React, { useState, useEffect, useRef } from 'react';
import axios from 'axios';
import './App.css';
import Dashboard from './components/Dashboard';
import Header from './components/Header';

interface MotivationData {
  message: string;
  attention_score: number;
}

interface AttentionResponse {
  attention_score: number;
  message: string;
}

interface NudgeResponse {
  success: boolean;
  message: string;
  audio_url?: string;
  audio_file?: string;
  source: string;
  nudge_type?: string;
  platform?: string;
  attention_score?: number;  // Add attention score to the response
}

interface FocusChartResponse {
  success: boolean;
  chart_base64?: string;
  session_stats?: any;
  png_filename?: string;
  data_points?: number;
  error?: string;
}

interface FaceTrackingResponse {
  success: boolean;
  message: string;
  command?: string;
}

interface AutoMotivation {
  audio_url: string | null;
  message: string | null;
  timestamp: string | null;
  played: boolean;
}

interface FaceTrackingStatus {
  attention_score: number;
  focus_history_length: number;
  last_update: string | null;
  tracking_active: boolean;
  auto_motivation: AutoMotivation;
}

function App() {
  // Use relative endpoints; CRA dev server proxy will route to backend

  const [motivationData, setMotivationData] = useState<MotivationData | null>(null);
  const [loading, setLoading] = useState(false);
  const [nudgeExecuted, setNudgeExecuted] = useState(false);
  const [notificationSent, setNotificationSent] = useState(false);
  const [notificationPermission, setNotificationPermission] = useState<NotificationPermission>('default');

  // Pomodoro Timer State
  const [pomodoroTime, setPomodoroTime] = useState(30); // 30 seconds for quick testing
  const [pomodoroRunning, setPomodoroRunning] = useState(false);
  const [pomodoroSessions, setPomodoroSessions] = useState(0);
  const [isBreakTime, setIsBreakTime] = useState(false); // Track if we're in break mode
  const sessionIncrementedRef = useRef(false); // Use ref to prevent double increment
  const initialMotivationFetchedRef = useRef(false); // Use ref to prevent multiple initial fetches
  
  // Focus chart state
  const [showFocusChart, setShowFocusChart] = useState(false);
  const [focusChartData, setFocusChartData] = useState<FocusChartResponse | null>(null);
  
  // Face tracking state
  const [faceTrackingActive, setFaceTrackingActive] = useState(false);
  const [lastFaceTrackingUpdate, setLastFaceTrackingUpdate] = useState<string | null>(null);
  
  // Global audio management to prevent multiple audio tracks playing simultaneously
  const [currentAudio, setCurrentAudio] = useState<HTMLAudioElement | null>(null);

  // Helper function to stop any existing audio and play new audio
  const playAudio = async (audioUrl: string, audioType: string = 'voice') => {
    // Stop any currently playing audio
    if (currentAudio) {
      console.log('🔇 Stopping existing audio before playing new audio');
      currentAudio.pause();
      currentAudio.currentTime = 0;
      setCurrentAudio(null);
    }

    console.log(`🎵 Creating new audio element for ${audioType} with URL:`, audioUrl);
    const audio = new Audio(audioUrl);
    audio.volume = 0.8;
    setCurrentAudio(audio);

    // Add event listeners
    audio.onloadstart = () => console.log(`🎵 Loading ${audioType} audio...`);
    audio.oncanplay = () => console.log(`🎵 ${audioType} audio ready to play`);
    audio.onplay = () => console.log(`🎵 ${audioType} audio started playing`);
    audio.onended = () => {
      console.log(`🎵 ${audioType} audio finished playing`);
      setCurrentAudio(null);
      if (audioType === 'break') {
        setIsBreakTime(false);
        console.log('🛌 Exiting break time mode');
      }
      setTimeout(() => setNudgeExecuted(false), 3000);
    };
    audio.onerror = (e) => {
      console.error(`🚫 ${audioType} audio playback error:`, e);
      console.error(`🚫 Failed audio URL:`, audioUrl);
      setCurrentAudio(null);
      if (audioType === 'break') {
        setIsBreakTime(false);
      }
    };

    try {
      console.log(`🎵 Attempting to play ${audioType} audio...`);
      await audio.play();
      console.log(`✅ ${audioType} audio playing successfully!`);
      return true;
    } catch (playError) {
      console.error(`❌ ${audioType} audio play failed:`, playError);
      console.error(`❌ Failed audio URL:`, audioUrl);
      setCurrentAudio(null);
      if (audioType === 'break') {
        setIsBreakTime(false);
      }
      setTimeout(() => setNudgeExecuted(false), 5000);
      return false;
    }
  };

  // Request notification permission on app load
  useEffect(() => {
    if ('Notification' in window) {
      setNotificationPermission(Notification.permission);
      
      if (Notification.permission === 'default') {
        Notification.requestPermission().then((permission) => {
          setNotificationPermission(permission);
          console.log('🔔 Notification permission:', permission);
        });
      }
    } else {
      console.warn('🚫 This browser does not support notifications');
    }
  }, []);

  // Function to show browser notification
  const showBrowserNotification = (title: string, message: string, icon?: string) => {
    console.log('🔔 Attempting to show notification...');
    console.log('📋 Title:', title);
    console.log('📋 Message:', message);
    console.log('🌐 Notification support:', 'Notification' in window);
    console.log('🔐 Permission status:', Notification.permission);
    
    if (!('Notification' in window)) {
      console.error('🚫 Browser does not support notifications');
      alert('Your browser does not support notifications');
      return null;
    }

    if (Notification.permission === 'denied') {
      console.error('🚫 Notifications are blocked. Please enable them in browser settings.');
      alert('Notifications are blocked. Please enable them in your browser settings:\n\n1. Click the lock icon in the address bar\n2. Set Notifications to "Allow"');
      return null;
    }

    if (Notification.permission === 'default') {
      console.log('🔔 Requesting notification permission...');
      Notification.requestPermission().then((permission) => {
        console.log('🔐 Permission result:', permission);
        setNotificationPermission(permission);
        if (permission === 'granted') {
          // Retry showing notification after permission granted
          showBrowserNotification(title, message, icon);
        }
      });
      return null;
    }

    if (Notification.permission === 'granted') {
      console.log('✅ Permission granted, creating notification...');
      try {
        const notification = new Notification(title, {
          body: message,
          icon: icon || '/favicon.ico',
          badge: '/favicon.ico',
          tag: 'focusmind-nudge',
          requireInteraction: false, // Changed to false for better compatibility
          silent: false
        });

        console.log('✅ Notification created successfully!');

        // Auto-close after 8 seconds
        setTimeout(() => {
          notification.close();
          console.log('🔔 Notification auto-closed');
        }, 8000);

        // Handle notification events
        notification.onshow = () => {
          console.log('🔔 Notification is now visible');
        };

        notification.onclick = () => {
          console.log('🔔 Notification clicked');
          window.focus();
          notification.close();
        };

        notification.onerror = (error) => {
          console.error('🚫 Notification error:', error);
        };

        notification.onclose = () => {
          console.log('🔔 Notification closed');
        };

        return notification;
      } catch (error) {
        console.error('🚫 Error creating notification:', error);
        const errorMessage = error instanceof Error ? error.message : 'Unknown error occurred';
        alert('Error creating notification: ' + errorMessage);
        return null;
      }
    }

    console.warn('🚫 Unknown permission state:', Notification.permission);
    return null;
  };

  const fetchMotivation = async (reset: boolean = false) => {
    setLoading(true);
    try {
      const url = reset 
        ? `/motivation?reset=true`
        : `/motivation`;
      
      console.log(`📡 Fetching motivation from: ${url} (reset: ${reset})`);
      const response = await axios.get<MotivationData>(url);
      setMotivationData(response.data);
      
      if (reset) {
        console.log('🎯 Initial motivation loaded (reset=true):', response.data.message);
        console.log('📊 Initial attention score:', response.data.attention_score);
      } else {
        console.log('📋 Updated motivation loaded:', response.data.message);
      }
    } catch (error) {
      console.error('Error fetching motivation:', error);
    } finally {
      setLoading(false);
    }
  };

  const decreaseAttention = async () => {
    setLoading(true);
    try {
  const response = await axios.post<AttentionResponse>(`/decrease-attention`);
      const newScore = response.data.attention_score;
      
      console.log(`🔢 Attention score changed: ${motivationData?.attention_score} → ${newScore}`);
      
      // Update the attention score in our state
      if (motivationData) {
        setMotivationData({
          ...motivationData,
          attention_score: newScore
        });
        
        // ONLY trigger automatic voice nudge if we're NOT in break time
        if (!isBreakTime) {
          console.log('🚨 Attention score dropped! Automatically getting new motivational voice nudge...');
          // Trigger voice nudge after a short delay to show the score change first
          setTimeout(() => {
            getVoiceNudge();
          }, 500);
        } else {
          console.log('🛌 In break time - skipping automatic voice nudge');
        }
      }
    } catch (error) {
      console.error('Error decreasing attention:', error);
    } finally {
      setLoading(false);
    }
  };

  const getVoiceNudge = async () => {
    setLoading(true);
    setNudgeExecuted(false); // Reset indicator
    
    try {
      console.log('🚀 Calling voice nudge...');
  const response = await axios.post<NudgeResponse>(`/get-voice-nudge`);
      
      if (response.data.success && motivationData) {
        // Set visual indicator that nudge script executed
        setNudgeExecuted(true);
        
        // ONLY update message if we're NOT in break time to prevent flickering
        if (!isBreakTime) {
          // Update both message and attention score from the response
          setMotivationData({
            ...motivationData,
            message: response.data.message,
            attention_score: response.data.attention_score ?? motivationData.attention_score  // Use response score if available, fallback to current
          });
          console.log('💪 Updated message with new David Goggins voice quote!');
        } else {
          console.log('🛌 In break mode - voice nudge triggered but not updating message to prevent flickering');
        }
        
        console.log('🎯 Voice nudge executed successfully!');
        
        // Play audio if available
        if (response.data.audio_url) {
          const audioUrl = `${response.data.audio_url}`;
          console.log('🔊 Playing voiceover:', audioUrl);
          
          const success = await playAudio(audioUrl, 'voice');
          
          if (!success) {
            // Keep indicator visible even if audio fails
            setTimeout(() => setNudgeExecuted(false), 5000);
          }
        } else {
          // No audio, hide indicator after 3 seconds
          setTimeout(() => setNudgeExecuted(false), 3000);
        }
      }
    } catch (error) {
      console.error('Error getting voice nudge:', error);
      setNudgeExecuted(false);
    } finally {
      setLoading(false);
    }
  };

  const readCurrentMessage = async () => {
    if (!motivationData?.message) {
      console.log('❌ No message to read');
      return;
    }

    setLoading(true);
    setNudgeExecuted(false);
    
    try {
      console.log('🎤 Reading current message aloud:', motivationData.message);
      
      // Call backend to generate audio for the current message
      const response = await axios.post<{
        success: boolean;
        message: string;
        audio_url?: string;
        audio_file?: string;
        source: string;
  }>(`/generate-voice-audio`, {
        message: motivationData.message
      });
      
      if (response.data.success && response.data.audio_url) {
        setNudgeExecuted(true);
        
  const audioUrl = `${response.data.audio_url}`;
        console.log('🔊 Playing current message audio:', audioUrl);
        
        const success = await playAudio(audioUrl, 'voice');
        
        if (!success) {
          setTimeout(() => setNudgeExecuted(false), 5000);
        }
      }
    } catch (error) {
      console.error('Error reading current message:', error);
      setNudgeExecuted(false);
    } finally {
      setLoading(false);
    }
  };

  const getNotificationNudge = async () => {
    setLoading(true);
    setNotificationSent(false); // Reset indicator
    
    try {
      console.log('🔔 Generating browser notification nudge...');
      
      // Generate motivational message using our backend
  const response = await axios.post<NudgeResponse>(`/get-notification-nudge`);
      
      if (response.data.success) {
        // Set visual indicator that notification was sent
        setNotificationSent(true);
        
        console.log('📢 Notification nudge generated successfully!');
        console.log('💪 Message:', response.data.message);
        
        // Show browser notification
        const cleanMessage = response.data.message.replace(/"/g, ''); // Remove quotes from message
        const notification = showBrowserNotification(
          '💪 FocusMind Nudge',
          cleanMessage,
          '/favicon.ico'
        );
        
        if (notification) {
          console.log('🔔 Browser notification shown successfully!');
        } else {
          console.warn('⚠️ Could not show browser notification - check permissions');
        }
        
        // Hide indicator after 4 seconds
        setTimeout(() => setNotificationSent(false), 4000);
      }
    } catch (error) {
      console.error('Error generating notification nudge:', error);
      
      // Fallback: Show a generic notification even if API fails
      const fallbackMessage = "Time to refocus! Get back to your studies and crush those goals! 💪";
      const notification = showBrowserNotification(
        '💪 FocusMind Nudge',
        fallbackMessage
      );
      
      if (notification) {
        setNotificationSent(true);
        setTimeout(() => setNotificationSent(false), 4000);
      } else {
        setNotificationSent(false);
      }
    } finally {
      setLoading(false);
    }
  };

  // eslint-disable-next-line @typescript-eslint/no-unused-vars
  const getBreakNudge = async () => {
    setLoading(true);
    setNudgeExecuted(false); // Reset indicator
    
    try {
      console.log('🍅 Pomodoro break time! Getting break nudge...');
      
      // Set break time mode to prevent other nudges from interfering
      setIsBreakTime(true);
      
  const response = await axios.post<NudgeResponse>(`/get-break-nudge`);
      
      console.log('🔍 Break nudge response:', response.data); // Debug log
      
      if (response.data.success) {
        // Set visual indicator that nudge script executed
        setNudgeExecuted(true);
        
        // ALWAYS update the message with the break nudge (this should show the break message)
        if (motivationData) {
          setMotivationData({
            ...motivationData,
            message: response.data.message
          });
        }
        
        console.log('🛌 Got David Goggins break advice:', response.data.message);
        console.log('🎯 Break nudge executed successfully!');
        
        // FORCE audio playback for break nudges
        if (response.data.audio_url) {
          const audioUrl = `${response.data.audio_url}`;
          console.log('🔊 FORCING break voiceover playback:', audioUrl);
          
          // Stop any existing audio first
          if (currentAudio) {
            currentAudio.pause();
            currentAudio.currentTime = 0;
            setCurrentAudio(null);
          }
          
          // Create and play break audio with higher priority
          const breakAudio = new Audio(audioUrl);
          breakAudio.volume = 0.9; // Slightly higher volume for break nudges
          setCurrentAudio(breakAudio);
          
          breakAudio.onloadstart = () => console.log('🎵 Loading BREAK audio...');
          breakAudio.oncanplay = () => console.log('🎵 BREAK audio ready to play');
          breakAudio.onplay = () => console.log('🎵 ✅ BREAK AUDIO STARTED PLAYING!');
          breakAudio.onended = () => {
            console.log('🎵 ✅ BREAK AUDIO FINISHED PLAYING');
            setCurrentAudio(null);
            setIsBreakTime(false);
            console.log('🛌 Exiting break time mode');
            setTimeout(() => setNudgeExecuted(false), 3000);
            
            // Show focus chart after break audio finishes
            setTimeout(() => {
              getFocusChart();
            }, 1000);
          };
          breakAudio.onerror = (e) => {
            console.error('🚫 BREAK audio playback error:', e);
            console.error('🚫 Failed break audio URL:', audioUrl);
            setCurrentAudio(null);
            setIsBreakTime(false);
          };
          
          try {
            await breakAudio.play();
            console.log('✅ BREAK AUDIO PLAYING SUCCESSFULLY!');
          } catch (playError) {
            console.error('❌ BREAK audio play failed:', playError);
            console.error('❌ Failed break audio URL:', audioUrl);
            setIsBreakTime(false);
            setTimeout(() => setNudgeExecuted(false), 5000);
            
            // Show focus chart even if audio fails
            setTimeout(() => {
              getFocusChart();
            }, 1000);
          }
        } else {
          console.warn('⚠️ No audio URL provided in break nudge response');
          setIsBreakTime(false);
          setTimeout(() => setNudgeExecuted(false), 3000);
          
          // Show focus chart even without audio
          setTimeout(() => {
            getFocusChart();
          }, 1000);
        }
      } else {
        console.error('❌ Break nudge request failed:', response.data);
        setIsBreakTime(false);
      }
    } catch (error) {
      console.error('❌ Error getting break nudge:', error);
      setNudgeExecuted(false);
      setIsBreakTime(false);
    } finally {
      setLoading(false);
    }
  };

  const getFocusChart = async () => {
    try {
      console.log('📊 Fetching focus chart for completed session...');
      
  const response = await axios.post<FocusChartResponse>(`/get-focus-chart`);
      
      if (response.data.success) {
        console.log('📈 Focus chart generated successfully!');
        console.log('📊 Session stats:', response.data.session_stats);
        
        setFocusChartData(response.data);
        setShowFocusChart(true);
      } else {
        console.warn('⚠️ Focus chart generation failed:', response.data.error);
      }
    } catch (error) {
      console.error('❌ Error fetching focus chart:', error);
    }
  };

  const closeFocusChart = () => {
    setShowFocusChart(false);
    setFocusChartData(null);
  };

  // Pomodoro Timer Functions
  const formatTime = (seconds: number): string => {
    const mins = Math.floor(seconds / 60);
    const secs = seconds % 60;
    return `${mins.toString().padStart(2, '0')}:${secs.toString().padStart(2, '0')}`;
  };

  const startPomodoro = () => {
    setPomodoroRunning(true);
    // Auto-start face tracking when Pomodoro starts
    if (!faceTrackingActive) {
      startFaceTracking();
    }
  };
  const pausePomodoro = () => setPomodoroRunning(false);
  const resetPomodoro = () => {
    setPomodoroRunning(false);
    setPomodoroTime(30); // Reset to 30 seconds for quick testing
    setIsBreakTime(false); // Exit break mode when resetting
    sessionIncrementedRef.current = false; // Reset session increment flag
    // Stop face tracking when resetting Pomodoro
    if (faceTrackingActive) {
      stopFaceTracking();
    }
  };

  // Face Tracking Functions
  const startFaceTracking = async () => {
    try {
      console.log('📹 Starting face tracking...');
  const response = await axios.post<FaceTrackingResponse>(`/start-face-tracking`);
      
      if (response.data.success) {
        setFaceTrackingActive(true);
        console.log('✅ Face tracking started successfully!');
        // No alert needed - it starts automatically now
      } else {
        console.log('ℹ️ Face tracking:', response.data.message);
        // If already running, just update the state
        if ((response.data as any).already_running) {
          setFaceTrackingActive(true);
        }
      }
    } catch (error) {
      console.error('❌ Error starting face tracking:', error);
    }
  };

  const stopFaceTracking = async () => {
    try {
      console.log('📹 Stopping face tracking...');
  const response = await axios.post<FaceTrackingResponse>(`/stop-face-tracking`);
      
      if (response.data.success) {
        setFaceTrackingActive(false);
        console.log('✅ Face tracking stopped successfully');
      }
    } catch (error) {
      console.error('❌ Error stopping face tracking:', error);
    }
  };

  const checkFaceTrackingStatus = async () => {
    console.log('🔄 DEBUG FRONTEND: checkFaceTrackingStatus() called at', new Date().toLocaleTimeString());
    try {
  const response = await axios.get<FaceTrackingStatus>(`/face-tracking-status`);
      console.log('🔍 DEBUG FRONTEND: Received from backend:', response.data);
      console.log('🔍 DEBUG FRONTEND: Current motivationData.attention_score:', motivationData?.attention_score);
      
      setLastFaceTrackingUpdate(response.data.last_update);
      
      // Check for auto-motivation audio that hasn't been played yet
      if (response.data.auto_motivation && !response.data.auto_motivation.played && response.data.auto_motivation.audio_url) {
        console.log('🎤 DEBUG FRONTEND: Auto-motivation audio detected!', response.data.auto_motivation);
        
        // Play the audio
  const audioUrl = `${response.data.auto_motivation.audio_url}`;
        console.log('🔊 Playing auto-motivation audio:', audioUrl);
        
        const success = await playAudio(audioUrl, 'auto-voice');
        
        if (success) {
          // Mark as played on the backend
          await axios.post(`/mark-auto-motivation-played`);
          console.log('✅ Auto-motivation audio played and marked as complete');
          
          // Update the message if available
          if (response.data.auto_motivation.message && motivationData) {
            setMotivationData({
              ...motivationData,
              message: response.data.auto_motivation.message
            });
          }
        }
      }
      
      // Update attention score from face tracking if available
      if (response.data.attention_score !== undefined) {
        console.log('🔍 DEBUG FRONTEND: Updating attention_score from', motivationData?.attention_score, 'to', response.data.attention_score);
        
        if (motivationData) {
          // Update existing motivationData
          setMotivationData({
            ...motivationData,
            attention_score: response.data.attention_score
          });
        } else {
          // Initialize motivationData if it's null
          setMotivationData({
            message: "Welcome to FocusMind! Your attention score is being tracked.",
            attention_score: response.data.attention_score
          });
        }
        console.log('✅ DEBUG FRONTEND: State updated successfully');
      } else {
        console.log('🔍 DEBUG FRONTEND: NOT updating attention_score. attention_score undefined?', response.data.attention_score === undefined);
      }
    } catch (error) {
      console.error('❌ Error checking face tracking status:', error);
    }
  };

  // Pomodoro Timer Effect
  useEffect(() => {
    let interval: NodeJS.Timeout | null = null;

    if (pomodoroRunning && pomodoroTime > 0) {
      interval = setInterval(() => {
        setPomodoroTime(prev => {
          if (prev <= 1) {
            setPomodoroRunning(false);
            
            // Only increment session once using ref
            if (!sessionIncrementedRef.current) {
              sessionIncrementedRef.current = true;
              
              setPomodoroSessions(currentSessions => {
                const newSessionCount = currentSessions + 1;
                console.log(`🍅 Pomodoro session #${newSessionCount} complete! Triggering break nudge...`);
                
                // Trigger break nudge when Pomodoro completes
                setTimeout(() => {
                  getBreakNudge();
                }, 100);
                
                return newSessionCount;
              });
            }
            return 0;
          }
          return prev - 1;
        });
      }, 1000);
    }

    // Reset the increment flag when starting a new timer
    if (pomodoroRunning && pomodoroTime === 30) {
      sessionIncrementedRef.current = false;
    }

    return () => {
      if (interval) clearInterval(interval);
    };
  }, [pomodoroRunning, pomodoroTime]);

  useEffect(() => {
    // Reset attention score to 100 on page load/refresh - but only once
    if (!initialMotivationFetchedRef.current) {
      initialMotivationFetchedRef.current = true;
      console.log('🎯 Initial app load - fetching motivation once');
      fetchMotivation(true);
    }
  }, []);

  // Cleanup function to stop audio when component unmounts
  useEffect(() => {
    return () => {
      if (currentAudio) {
        currentAudio.pause();
        currentAudio.currentTime = 0;
      }
    };
  }, [currentAudio]);

  // Face tracking status monitoring - Always poll to detect external face tracking
  useEffect(() => {
    // Check face tracking status every 1 second for more real-time updates
    const statusInterval = setInterval(() => {
      checkFaceTrackingStatus();
    }, 1000);
    
    // Also check immediately on mount
    checkFaceTrackingStatus();
    
    return () => {
      clearInterval(statusInterval);
    };
  }, []);

  // Auto-start face tracking when Pomodoro begins
  useEffect(() => {
    if (pomodoroRunning && !faceTrackingActive) {
      console.log('🍅 Pomodoro started - enabling automatic face tracking');
      startFaceTracking();
    } else if (!pomodoroRunning && faceTrackingActive) {
      console.log('⏸️ Pomodoro stopped - disabling face tracking');
      stopFaceTracking();
    }
  }, [pomodoroRunning]);

  // Pomodoro Timer JSX
  const pomodoroTimerJSX = (
    <div style={{ 
        padding: '2rem', 
        background: 'rgba(13, 27, 42, 0.7)',
        backdropFilter: 'blur(20px) saturate(180%)',
        WebkitBackdropFilter: 'blur(20px) saturate(180%)',
        borderRadius: '20px',
        textAlign: 'center',
        boxShadow: '0 20px 60px rgba(0, 0, 0, 0.5), 0 0 0 1px rgba(0, 168, 255, 0.2), inset 0 1px 0 rgba(0, 168, 255, 0.1)',
        border: '1px solid rgba(0, 168, 255, 0.2)',
        position: 'relative'
      }}>
        <h2 style={{ 
          margin: '0 0 1rem 0', 
          fontSize: '1.75rem',
          fontWeight: '800',
          color: '#ffffff',
          letterSpacing: '-0.02em',
          textShadow: '0 0 20px rgba(0, 168, 255, 0.5), 0 2px 4px rgba(0, 0, 0, 0.5)'
        }}>
          🍅 Pomodoro Timer
        </h2>
        
        <div style={{ 
          fontSize: '0.875rem', 
          color: '#7dd3fc',
          marginBottom: '0.75rem',
          fontWeight: '500'
        }}>
          Session #{pomodoroSessions + 1} • 
          {pomodoroRunning ? ' ⏰ Running' : ' ⏸️ Paused'}
        </div>
        
        {/* Face Tracking Status */}
        <div style={{
          fontSize: '0.75rem',
          padding: '0.4rem 0.875rem',
          borderRadius: '16px',
          margin: '0 0 0.75rem 0',
          background: faceTrackingActive ? 'rgba(34, 197, 94, 0.1)' : 'rgba(156, 163, 175, 0.1)',
          color: faceTrackingActive ? '#059669' : '#6b7280',
          border: faceTrackingActive ? '1px solid rgba(34, 197, 94, 0.3)' : '1px solid rgba(156, 163, 175, 0.3)'
        }}>
          📹 Face Tracking: {faceTrackingActive ? 'Active' : 'Inactive'}
          {lastFaceTrackingUpdate && faceTrackingActive && (
            <div style={{ fontSize: '0.7rem', marginTop: '0.25rem' }}>
              Last update: {new Date(lastFaceTrackingUpdate).toLocaleTimeString()}
            </div>
          )}
        </div>
        
        <div style={{
          fontSize: '3rem',
          fontWeight: '800',
          color: pomodoroTime <= 60 ? '#ef4444' : '#00d4ff',
          margin: '1.5rem 0',
          fontFamily: '"SF Mono", Monaco, monospace',
          letterSpacing: '0.05em',
          textShadow: pomodoroTime <= 60 
            ? '0 0 30px rgba(239, 68, 68, 0.8), 0 2px 4px rgba(0, 0, 0, 0.5)' 
            : '0 0 30px rgba(0, 212, 255, 0.6), 0 2px 4px rgba(0, 0, 0, 0.5)'
        }}>
          {formatTime(pomodoroTime)}
        </div>

        <div style={{ display: 'flex', gap: '1rem', justifyContent: 'center', flexWrap: 'wrap' }}>
          {!pomodoroRunning ? (
            <button 
              onClick={startPomodoro}
              style={{
                padding: '0.875rem 1.75rem',
                background: 'linear-gradient(135deg, #0284c7 0%, #0369a1 100%)',
                color: 'white',
                border: '1px solid rgba(2, 132, 199, 0.5)',
                borderRadius: '12px',
                fontWeight: '600',
                fontSize: '1rem',
                cursor: 'pointer',
                boxShadow: '0 8px 24px rgba(2, 132, 199, 0.4), 0 0 40px rgba(2, 132, 199, 0.2)',
                transition: 'all 0.3s ease'
              }}
              onMouseOver={(e) => {
                e.currentTarget.style.transform = 'translateY(-2px)';
                e.currentTarget.style.boxShadow = '0 12px 32px rgba(2, 132, 199, 0.6), 0 0 60px rgba(2, 132, 199, 0.4)';
              }}
              onMouseOut={(e) => {
                e.currentTarget.style.transform = 'translateY(0)';
                e.currentTarget.style.boxShadow = '0 8px 24px rgba(2, 132, 199, 0.4), 0 0 40px rgba(2, 132, 199, 0.2)';
              }}
            >
              ▶️ Start
            </button>
          ) : (
            <button 
              onClick={pausePomodoro}
              style={{
                padding: '0.875rem 1.75rem',
                background: 'linear-gradient(135deg, #f59e0b 0%, #d97706 100%)',
                color: 'white',
                border: '1px solid rgba(245, 158, 11, 0.5)',
                borderRadius: '12px',
                fontWeight: '600',
                fontSize: '1rem',
                cursor: 'pointer',
                boxShadow: '0 8px 24px rgba(245, 158, 11, 0.4), 0 0 40px rgba(245, 158, 11, 0.2)',
                transition: 'all 0.3s ease'
              }}
              onMouseOver={(e) => {
                e.currentTarget.style.transform = 'translateY(-2px)';
                e.currentTarget.style.boxShadow = '0 12px 32px rgba(245, 158, 11, 0.6), 0 0 60px rgba(245, 158, 11, 0.4)';
              }}
              onMouseOut={(e) => {
                e.currentTarget.style.transform = 'translateY(0)';
                e.currentTarget.style.boxShadow = '0 8px 24px rgba(245, 158, 11, 0.4), 0 0 40px rgba(245, 158, 11, 0.2)';
              }}
            >
              ⏸️ Pause
            </button>
          )}
          
          <button 
            onClick={resetPomodoro}
            style={{
              padding: '0.875rem 1.75rem',
              background: 'linear-gradient(135deg, #475569 0%, #334155 100%)',
              color: 'white',
              border: '1px solid rgba(71, 85, 105, 0.5)',
              borderRadius: '12px',
              fontWeight: '600',
              fontSize: '1rem',
              cursor: 'pointer',
              boxShadow: '0 8px 24px rgba(71, 85, 105, 0.4), 0 0 40px rgba(71, 85, 105, 0.2)',
              transition: 'all 0.3s ease'
            }}
            onMouseOver={(e) => {
              e.currentTarget.style.transform = 'translateY(-2px)';
              e.currentTarget.style.boxShadow = '0 12px 32px rgba(71, 85, 105, 0.6), 0 0 60px rgba(71, 85, 105, 0.4)';
            }}
            onMouseOut={(e) => {
              e.currentTarget.style.transform = 'translateY(0)';
              e.currentTarget.style.boxShadow = '0 8px 24px rgba(71, 85, 105, 0.4), 0 0 40px rgba(71, 85, 105, 0.2)';
            }}
          >
            🔄 Reset
          </button>
        </div>

        <div style={{ 
          marginTop: '1.5rem', 
          fontSize: '0.8rem', 
          color: '#7dd3fc',
          padding: '1rem 1.25rem',
          background: 'rgba(0, 168, 255, 0.1)',
          borderRadius: '12px',
          border: '1px solid rgba(0, 168, 255, 0.2)',
          textAlign: 'left',
          lineHeight: '1.6',
          boxShadow: 'inset 0 0 20px rgba(0, 168, 255, 0.1)'
        }}>
          <div style={{ fontWeight: '600', marginBottom: '0.5rem', color: '#ffffff' }}>📋 How it works:</div>
<<<<<<< HEAD
          • Click Start for 30-second focus session (testing mode)<br/>
          • Timer turns red in final minute<br/>
=======
          • Click Start for 25-minute focus session<br/>
          • AI in the voice/style of David Goggins motivates you when your focus score drops<br/>
>>>>>>> a026ad86
          • Auto break nudge when timer reaches 0<br/>

          • After break → See your focus performance chart!<br/>
          • {isBreakTime ? '🛌 BREAK MODE: No other nudges will interrupt' : '💪 FOCUS MODE: Ready for motivation'}
        </div>
        
        {pomodoroTime === 0 && (
          <div style={{
            marginTop: '1rem',
            padding: '1rem 1.25rem',
            background: 'rgba(16, 185, 129, 0.15)',
            color: '#34d399',
            borderRadius: '12px',
            border: '1px solid rgba(16, 185, 129, 0.4)',
            fontWeight: '600',
            fontSize: '0.95rem',
            boxShadow: '0 8px 24px rgba(16, 185, 129, 0.3), inset 0 0 20px rgba(16, 185, 129, 0.1)',
            animation: 'pulse 2s infinite'
          }}>
            🎉 Session Complete! Time for a break!
          </div>
        )}
      </div>
  );

  return (
    <div className="App">
      <Header 
        message={motivationData?.message || "Welcome to FocusMind! Click 'Get Voice Nudge' to hear David Goggins motivation."} 
        loading={loading}
      />
      <Dashboard 
        attentionScore={motivationData?.attention_score || 0}
        onDecreaseAttention={decreaseAttention}
        onGetVoiceNudge={readCurrentMessage}
        onGetNotificationNudge={getNotificationNudge}
        loading={loading}
        nudgeExecuted={nudgeExecuted}
        notificationSent={notificationSent}
        notificationPermission={notificationPermission}
        onRequestNotificationPermission={() => {
          if ('Notification' in window) {
            Notification.requestPermission().then((permission) => {
              setNotificationPermission(permission);
            });
          }
        }}
        pomodoroTimer={pomodoroTimerJSX}
      />
      
      {/* Focus Chart Modal */}
      {showFocusChart && focusChartData && (
        <div style={{
          position: 'fixed',
          top: 0,
          left: 0,
          right: 0,
          bottom: 0,
          backgroundColor: 'rgba(0, 0, 0, 0.8)',
          display: 'flex',
          alignItems: 'center',
          justifyContent: 'center',
          zIndex: 1000
        }}>
          <div style={{
            backgroundColor: 'white',
            borderRadius: '16px',
            padding: '2rem',
            maxWidth: '90vw',
            maxHeight: '90vh',
            overflow: 'auto',
            position: 'relative'
          }}>
            <button
              onClick={closeFocusChart}
              style={{
                position: 'absolute',
                top: '1rem',
                right: '1rem',
                background: '#ef4444',
                color: 'white',
                border: 'none',
                borderRadius: '50%',
                width: '2rem',
                height: '2rem',
                cursor: 'pointer',
                fontSize: '1.2rem'
              }}
            >
              ×
            </button>
            
            <h2 style={{ textAlign: 'center', marginBottom: '1.5rem', color: '#1f2937' }}>
              📊 Focus Session Analysis
            </h2>
            
            {focusChartData.chart_base64 && (
              <div style={{ textAlign: 'center', marginBottom: '2rem' }}>
                <img 
                  src={`data:image/png;base64,${focusChartData.chart_base64}`}
                  alt="Focus Score Chart"
                  style={{ maxWidth: '100%', height: 'auto', borderRadius: '8px' }}
                />
              </div>
            )}
            
            {focusChartData.session_stats && (
              <div style={{
                display: 'grid',
                gridTemplateColumns: 'repeat(auto-fit, minmax(200px, 1fr))',
                gap: '1rem',
                marginBottom: '1.5rem'
              }}>
                <div style={{ background: '#dbeafe', padding: '1rem', borderRadius: '8px', border: '2px solid #3b82f6' }}>
                  <h4 style={{ margin: '0 0 0.5rem 0', color: '#1e40af', fontSize: '0.9rem' }}>📊 Average Focus</h4>
                  <p style={{ margin: 0, fontSize: '2rem', fontWeight: 'bold', color: '#2563eb' }}>
                    {focusChartData.session_stats.average_focus ? Math.round(focusChartData.session_stats.average_focus) : 0}%
                  </p>
                </div>
                
                <div style={{ background: '#fed7aa', padding: '1rem', borderRadius: '8px', border: '2px solid #f97316' }}>
                  <h4 style={{ margin: '0 0 0.5rem 0', color: '#9a3412', fontSize: '0.9rem' }}>🔥 Highest Score</h4>
                  <p style={{ margin: 0, fontSize: '2rem', fontWeight: 'bold', color: '#ea580c' }}>
                    {focusChartData.session_stats.max_focus ? Math.round(focusChartData.session_stats.max_focus) : 0}%
                  </p>
                </div>
                
                <div style={{ background: '#fecaca', padding: '1rem', borderRadius: '8px', border: '2px solid #dc2626' }}>
                  <h4 style={{ margin: '0 0 0.5rem 0', color: '#991b1b', fontSize: '0.9rem' }}>📉 Lowest Score</h4>
                  <p style={{ margin: 0, fontSize: '2rem', fontWeight: 'bold', color: '#dc2626' }}>
                    {focusChartData.session_stats.min_focus ? Math.round(focusChartData.session_stats.min_focus) : 0}%
                  </p>
                </div>
                
                <div style={{ background: '#f3f4f6', padding: '1rem', borderRadius: '8px' }}>
                  <h4 style={{ margin: '0 0 0.5rem 0', color: '#374151', fontSize: '0.9rem' }}>⏱️ Duration</h4>
                  <p style={{ margin: 0, fontSize: '2rem', fontWeight: 'bold', color: '#6b7280' }}>
                    {focusChartData.session_stats.duration_seconds ? Math.round(focusChartData.session_stats.duration_seconds / 60) : 0} min
                  </p>
                </div>
                
                <div style={{ background: '#f3f4f6', padding: '1rem', borderRadius: '8px' }}>
                  <h4 style={{ margin: '0 0 0.5rem 0', color: '#374151', fontSize: '0.9rem' }}>📈 Data Points</h4>
                  <p style={{ margin: 0, fontSize: '2rem', fontWeight: 'bold', color: '#6b7280' }}>
                    {focusChartData.data_points || 0}
                  </p>
                </div>
              </div>
            )}
            
            <div style={{ textAlign: 'center' }}>
              <button
                onClick={closeFocusChart}
                style={{
                  padding: '0.75rem 2rem',
                  background: 'linear-gradient(135deg, #059669 0%, #047857 100%)',
                  color: 'white',
                  border: 'none',
                  borderRadius: '12px',
                  fontWeight: '600',
                  cursor: 'pointer'
                }}
              >
                Continue Studying 💪
              </button>
            </div>
          </div>
        </div>
      )}
    </div>
  );
}

export default App;<|MERGE_RESOLUTION|>--- conflicted
+++ resolved
@@ -582,13 +582,7 @@
     return `${mins.toString().padStart(2, '0')}:${secs.toString().padStart(2, '0')}`;
   };
 
-  const startPomodoro = () => {
-    setPomodoroRunning(true);
-    // Auto-start face tracking when Pomodoro starts
-    if (!faceTrackingActive) {
-      startFaceTracking();
-    }
-  };
+  const startPomodoro = () => setPomodoroRunning(true);
   const pausePomodoro = () => setPomodoroRunning(false);
   const resetPomodoro = () => {
     setPomodoroRunning(false);
@@ -609,17 +603,15 @@
       
       if (response.data.success) {
         setFaceTrackingActive(true);
-        console.log('✅ Face tracking started successfully!');
-        // No alert needed - it starts automatically now
-      } else {
-        console.log('ℹ️ Face tracking:', response.data.message);
-        // If already running, just update the state
-        if ((response.data as any).already_running) {
-          setFaceTrackingActive(true);
-        }
+        console.log('✅ Face tracking started successfully');
+        console.log('💡 Command to run manually:', response.data.command);
+        
+        // Show notification to user about manual command
+        alert(`Face tracking enabled! Please run this command in a new terminal:\n\n${response.data.command}`);
       }
     } catch (error) {
       console.error('❌ Error starting face tracking:', error);
+      alert('Failed to start face tracking. Make sure the backend is running.');
     }
   };
 
@@ -946,15 +938,10 @@
           boxShadow: 'inset 0 0 20px rgba(0, 168, 255, 0.1)'
         }}>
           <div style={{ fontWeight: '600', marginBottom: '0.5rem', color: '#ffffff' }}>📋 How it works:</div>
-<<<<<<< HEAD
           • Click Start for 30-second focus session (testing mode)<br/>
           • Timer turns red in final minute<br/>
-=======
-          • Click Start for 25-minute focus session<br/>
-          • AI in the voice/style of David Goggins motivates you when your focus score drops<br/>
->>>>>>> a026ad86
           • Auto break nudge when timer reaches 0<br/>
-
+          • David Goggins tells you to stretch & hydrate!<br/>
           • After break → See your focus performance chart!<br/>
           • {isBreakTime ? '🛌 BREAK MODE: No other nudges will interrupt' : '💪 FOCUS MODE: Ready for motivation'}
         </div>
