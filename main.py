--- conflicted
+++ resolved
@@ -40,9 +40,6 @@
 # Load environment variables from .env file
 load_dotenv()
 
-# Cross-platform Python executable for subprocesses
-PYTHON_CMD = "python" if os.name == "nt" else "python3"
-
 app = FastAPI(title="FocusMind API", description="Motivational Study Coach API")
 
 # Create audio directory if it doesn't exist
@@ -55,29 +52,18 @@
 # Add CORS middleware to allow React frontend to connect
 app.add_middleware(
     CORSMiddleware,
-    allow_origins=[
-        # React dev server on multiple ports (localhost)
-        "http://localhost:3000", "http://localhost:3001", "http://localhost:3002", "http://localhost:3003",
-        "http://localhost:3004", "http://localhost:3005", "http://localhost:3006", "http://localhost:3007", "http://localhost:3008",
-        # 127.0.0.1 variants
-        "http://127.0.0.1:3000", "http://127.0.0.1:3001", "http://127.0.0.1:3002", "http://127.0.0.1:3003",
-        "http://127.0.0.1:3004", "http://127.0.0.1:3005", "http://127.0.0.1:3006", "http://127.0.0.1:3007", "http://127.0.0.1:3008",
-    ],  # React dev server on multiple ports
+    allow_origins=["http://localhost:3000", "http://localhost:3001", "http://localhost:3002", "http://localhost:3003", "http://localhost:3004", "http://localhost:3005", "http://localhost:3006", "http://localhost:3007", "http://localhost:3008"],  # React dev server on multiple ports
     allow_credentials=True,
     allow_methods=["*"],
     allow_headers=["*"],
 )
 
-# Initialize OpenAI client (optional; frontend will still work with fallback if missing)
+# Initialize OpenAI client
 api_key = os.getenv("OPENAI_API_KEY")
-client: OpenAI | None = None
-if api_key:
-    try:
-        client = OpenAI(api_key=api_key)
-    except Exception as e:
-        print(f"⚠️ Failed to initialize OpenAI client, will use fallback messages. Error: {e}")
-else:
-    print("⚠️ OPENAI_API_KEY not set. Using fallback motivational messages.")
+if not api_key:
+    raise ValueError("OPENAI_API_KEY environment variable is required")
+
+client = OpenAI(api_key=api_key)
 
 class MotivationResponse(BaseModel):
     message: str
@@ -106,32 +92,22 @@
             "focus_score": attention_score
         })
     
-    # Try OpenAI first if client is initialized; otherwise use fallback
-    try:
-        if client is not None:
-            response = client.chat.completions.create(
-                model="gpt-4",
-                messages=[
-                    {"role": "system", "content": "You are a study coach loosely inspired by David Goggins. Give intense, motivational study advice in a strictly PG version of his style. (No swearing). Keep it under 30 words."},
-                    {"role": "user", "content": "Give me motivation to study hard"}
-                ],
-                max_tokens=150,
-            )
-            message = response.choices[0].message.content
-        else:
-            raise RuntimeError("OpenAI client not initialized")
-    except Exception as e:
-        print(f"⚠️ OpenAI API failed or unavailable, using fallback. Error: {e}")
-        fallback_messages = [
-            "Stay hard! Your future self is counting on you right now!",
-            "Every second of focus gets you closer to your goals. Stay disciplined!",
-            "Stop making excuses. You have everything you need to succeed!",
-            "Your mind wants to quit, but your dreams are bigger than your excuses!",
-            "Focus is your superpower. Use it to build the life you want!",
-        ]
-        message = random.choice(fallback_messages)
-
-    return MotivationResponse(message=message, attention_score=attention_score)
+    try:
+        response = client.chat.completions.create(
+            model="gpt-4",
+            messages=[
+                {"role": "system", "content": "You are a study coach loosely inspired by David Goggins. Give intense, motivational study advice in a strictly PG version of his style. (No swearing). Keep it under 30 words."},
+                {"role": "user", "content": "Give me motivation to study hard"}
+            ],
+            max_tokens=150
+        )
+        
+        message = response.choices[0].message.content
+        
+        return MotivationResponse(message=message, attention_score=attention_score)
+        
+    except Exception as e:
+        raise HTTPException(status_code=500, detail=f"Error generating motivation: {str(e)}")
 
 @app.get("/attention-score")
 async def get_attention_score():
@@ -220,7 +196,7 @@
     try:
         # Run nudge.py script with 'voice' argument and current attention score
         result = subprocess.run(
-            [PYTHON_CMD, "nudge.py", "voice", str(attention_score)], 
+            ["python3", "nudge.py", "voice", str(attention_score)], 
             capture_output=True, 
             text=True, 
             cwd=os.path.dirname(os.path.abspath(__file__))
@@ -261,7 +237,7 @@
     try:
         # Use nudge.py to generate audio for the provided message
         result = subprocess.run(
-            [PYTHON_CMD, "nudge.py", "generate_audio", request.message], 
+            ["python3", "nudge.py", "generate_audio", request.message], 
             capture_output=True, 
             text=True, 
             cwd=os.path.dirname(os.path.abspath(__file__))
@@ -298,7 +274,7 @@
     try:
         # Run nudge.py script with 'notification' argument and current attention score
         result = subprocess.run(
-            [PYTHON_CMD, "nudge.py", "notification", str(attention_score)], 
+            ["python3", "nudge.py", "notification", str(attention_score)], 
             capture_output=True, 
             text=True, 
             cwd=os.path.dirname(os.path.abspath(__file__))
@@ -331,7 +307,7 @@
     try:
         # Run nudge.py script with 'break' argument (no attention score needed for breaks)
         result = subprocess.run(
-            [PYTHON_CMD, "nudge.py", "break"], 
+            ["python3", "nudge.py", "break"], 
             capture_output=True, 
             text=True, 
             cwd=os.path.dirname(os.path.abspath(__file__))
@@ -412,7 +388,7 @@
         
         # Run nudge.py script with 'voice' argument and current attention score
         result = subprocess.run(
-            [PYTHON_CMD, "nudge.py", "voice", str(int(request.focus_score))], 
+            ["python3", "nudge.py", "voice", str(int(request.focus_score))], 
             capture_output=True, 
             text=True, 
             cwd=os.path.dirname(os.path.abspath(__file__))
@@ -484,16 +460,6 @@
 
 @app.post("/start-face-tracking")
 async def start_face_tracking():
-<<<<<<< HEAD
-    """Start the face tracking system (placeholder for future implementation)"""
-    # This could be enhanced to actually start the face tracking process
-    # For now, it's a placeholder that the frontend can call
-    return {
-        "success": True,
-        "message": "Face tracking start signal sent. Please run face_focus_tracker.py manually.",
-        "command": f"{PYTHON_CMD} face_focus_tracker.py --source 0"
-    }
-=======
     """Start the face tracking system automatically"""
     global face_tracking_process, tracking_active
     
@@ -531,7 +497,6 @@
             "success": False,
             "message": f"Failed to start face tracking: {str(e)}"
         }
->>>>>>> a026ad86
 
 @app.post("/stop-face-tracking")
 async def stop_face_tracking():
