--- conflicted
+++ resolved
@@ -191,18 +191,13 @@
     rgb = cv2.cvtColor(frame, cv2.COLOR_BGR2RGB)
     results = face_mesh.process(rgb)
 
-<<<<<<< HEAD
+
     h, w = frame.shape[:2]
 
-
-    if results.multi_face_landmarks:
-=======
     face_present = bool(results.multi_face_landmarks)
     expression = None
     eyes_open_ratio = 0.0
-
     if face_present:
->>>>>>> 0e698c41
         # use first detected face
         landmarks = results.multi_face_landmarks[0].landmark
         pts = landmarks_to_np(landmarks, frame.shape)
@@ -227,16 +222,10 @@
         for idx in (61, 291, 13, 14, 159, 145, 386, 374, 33, 133, 362, 263):
             cv2.circle(frame, tuple(pts[idx]), 2, (0, 255, 0), -1)
 
-<<<<<<< HEAD
         gaze = get_gaze_direction(outer, inner, upper, lower, iris)
         cv2.putText(frame, f"Gaze: {gaze}", (30,30),
         cv2.FONT_HERSHEY_SIMPLEX, 1.0, (255,0,0), 2)
-
-        expr = infer_expression(pts)
-        cv2.putText(frame, expr, (30, 30),
-                    cv2.FONT_HERSHEY_SIMPLEX, 1.0, (0, 0, 255), 2)
         
-=======
         # expression and eye status ride on the same landmarks
         expression = infer_expression(pts)
 
@@ -274,7 +263,6 @@
             2,
         )
         y += 30
->>>>>>> 0e698c41
 
     cv2.imshow("MediaPipe Facial Expression", frame)
 
@@ -283,4 +271,4 @@
         break
 
 cap.release()
-cv2.destroyAllWindows()
+cv2.destroyAllWindows()